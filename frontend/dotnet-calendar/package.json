{
  "name": "dotnet-calendar",
  "version": "2.0.0",
  "private": true,
  "dependencies": {
    "@emotion/react": "^11.14.0",
    "@emotion/styled": "^11.14.0",
    "@mui/icons-material": "^6.4.8",
    "@mui/material": "^6.4.8",
    "@mui/x-date-pickers": "^7.28.0",
    "@testing-library/dom": "^10.4.0",
    "@testing-library/jest-dom": "^6.6.3",
    "@testing-library/react": "^16.2.0",
    "@testing-library/user-event": "^13.5.0",
    "axios": "^1.8.3",
    "date-fns": "^2.30.0",
    "react": "^19.0.0",
    "react-calendar": "^5.1.0",
    "react-dom": "^19.0.0",
    "react-scripts": "^5.0.1",
    "react-window": "^1.8.11",
    "react-window-infinite-loader": "^1.0.10",
    "recharts": "^2.15.1",
    "tailwindcss": "^4.0.14",
    "web-vitals": "^2.1.4"
  },
  "overrides": {
    "form-data": "^4.0.1",
    "nth-check": "^2.1.1",
    "http-proxy-middleware": "^3.0.3",
    "postcss": "^8.4.49",
    "on-headers": "^1.0.2",
    "brace-expansion": "^2.0.1"
  },
  "scripts": {
    "start": "craco start",
    "build": "craco build",
<<<<<<< HEAD
=======
    "build:analyze": "ANALYZE=true craco build",
>>>>>>> 24ca940c
    "test": "craco test",
    "eject": "react-scripts eject",
    "test-jest": "jest --config=jest.config.js"
  },
  "eslintConfig": {
    "extends": [
      "react-app",
      "react-app/jest"
    ]
  },
  "browserslist": {
    "production": [
      ">0.2%",
      "not dead",
      "not op_mini all"
    ],
    "development": [
      "last 1 chrome version",
      "last 1 firefox version",
      "last 1 safari version"
    ]
  },
  "devDependencies": {
    "@babel/plugin-transform-modules-commonjs": "^7.26.3",
    "@babel/preset-env": "^7.26.9",
    "@babel/preset-react": "^7.26.3",
    "@craco/craco": "^7.1.0",
<<<<<<< HEAD
    "babel-jest": "^29.7.0"
=======
    "babel-jest": "^29.7.0",
    "webpack-bundle-analyzer": "^4.10.2"
>>>>>>> 24ca940c
  }
}<|MERGE_RESOLUTION|>--- conflicted
+++ resolved
@@ -35,10 +35,7 @@
   "scripts": {
     "start": "craco start",
     "build": "craco build",
-<<<<<<< HEAD
-=======
     "build:analyze": "ANALYZE=true craco build",
->>>>>>> 24ca940c
     "test": "craco test",
     "eject": "react-scripts eject",
     "test-jest": "jest --config=jest.config.js"
@@ -66,11 +63,7 @@
     "@babel/preset-env": "^7.26.9",
     "@babel/preset-react": "^7.26.3",
     "@craco/craco": "^7.1.0",
-<<<<<<< HEAD
-    "babel-jest": "^29.7.0"
-=======
     "babel-jest": "^29.7.0",
     "webpack-bundle-analyzer": "^4.10.2"
->>>>>>> 24ca940c
   }
 }